--- conflicted
+++ resolved
@@ -27,14 +27,6 @@
 		log.Fatalf("Error: unable to parse config: %v", err)
 	}
 
-<<<<<<< HEAD
-	// Build the program once to compile all packages in the cache
-	out, err := exec.CommandContext(ctx, config.args[0], config.args[1:]...).CombinedOutput() //nolint:gosec
-	fmt.Println(string(out))
-	if err != nil {
-		if err, ok := err.(*exec.ExitError); ok {
-			os.Exit(err.ExitCode())
-=======
 	var linkCommands []string
 	var filesContent map[string][]string
 	for allFilesInCache, remainingAttempts := false, 3; !allFilesInCache && remainingAttempts > 0; remainingAttempts-- {
@@ -42,31 +34,21 @@
 		err = os.Remove(config.binaryName)
 		if err != nil && !os.IsNotExist(err) {
 			log.Fatalf("Error: unable to remove output file %s: %v", config.binaryName, err)
->>>>>>> 92a5ec8c
 		}
 
 		// Build the program
-		args := []string{os.Args[2], "-x"}
-		args = append(args, os.Args[3:]...)
-		out, err := exec.CommandContext(ctx, os.Args[1], args...).CombinedOutput() //nolint:gosec
+		args := []string{config.args[1], "-x"}
+		args = append(args, config.args[2:]...)
+		out, err := exec.CommandContext(ctx, config.args[0], args...).CombinedOutput() //nolint:gosec
 		if err != nil {
 			log.Fatalf("Error: unable to get link command: %v\n%s", err, out)
 		}
 
-<<<<<<< HEAD
-	args := []string{config.args[1], "-x"}
-	args = append(args, config.args[2:]...)
-	out, err = exec.CommandContext(ctx, config.args[0], args...).CombinedOutput() //nolint:gosec
-	if err != nil {
-		log.Fatalf("Error: unable to get link command: %v\n%s", err, out)
-	}
-=======
 		// Extract the link command from the `go build -x` output
 		linkCommands, filesContent, err = parseGoBuildOutput(ctx, out)
 		if err != nil {
 			log.Fatalf("Error: unable to parse Go build output: %v", err)
 		}
->>>>>>> 92a5ec8c
 
 		allFilesInCache, err = areAllFilesInCache(ctx, filesContent)
 		if err != nil {
